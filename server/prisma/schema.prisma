--- conflicted
+++ resolved
@@ -21,10 +21,7 @@
   profile_image                  String?
   profile_image_url              String?
   profile_image_upload           String?
-<<<<<<< HEAD
-=======
   profile_image_display          String?   @default("url")
->>>>>>> eadb1497
   username                       String?
   email                         String    @unique  // This field already has a unique constraint in the database
   bio                           String?
@@ -201,16 +198,10 @@
   id          String   @id @default(uuid())
   user_id     String
   title       String?
-<<<<<<< HEAD
-  post_image_url       String?
-  post_image_upload    String?
-  mediaUrl            String?     @map("mediaUrl")
-=======
   mediaUrl    String?
   post_image_url               String?
   post_image_upload            String?
   post_image_display           String?   @default("url")
->>>>>>> eadb1497
   tags        String[]
   description String?
   likes       Int      @default(0)
@@ -242,10 +233,7 @@
   project_image                      String?
   project_image_url                  String?
   project_image_upload               String?
-<<<<<<< HEAD
-=======
   project_image_display              String?   @default("url")
->>>>>>> eadb1497
   project_title                      String?
   project_duration                   String?
   project_handle                     String?
@@ -324,14 +312,9 @@
   id            String   @id @default(uuid())
   user_id       String
   title         String?
-<<<<<<< HEAD
-  article_image_url    String?
-  article_image_upload String?
-=======
   article_image_url                String?
   article_image_upload             String?
   article_image_display            String?   @default("url")
->>>>>>> eadb1497
   tags          String[]
   citations     String[]
   contributors  String[]
