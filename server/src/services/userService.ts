import prisma from '../lib/prisma';
import { PrismaClient } from '@prisma/client';
import path from 'path';
import fs from 'fs';

const prismaClient = new PrismaClient();

// Add this function to map database user to frontend format
function mapUserToFrontend(user: any) {
  // Map flattened social links to nested object
  const social_links = {
    youtube: user.social_links_youtube || '',
    instagram: user.social_links_instagram || '',
    github: user.social_links_github || '',
    twitter: user.social_links_twitter || '',
    linkedin: user.social_links_linkedin || '',
  };

  // Map flattened notification preferences to nested object
  const notification_preferences = {
    email: user.notification_preferences_email || false,
    push: user.notification_preferences_push || false,
    digest: user.notification_preferences_digest || false,
  };

  // Return user with nested objects
  return {
    ...user,
    social_links,
    notification_preferences,
    // Remove the flattened fields to avoid duplication
    social_links_youtube: undefined,
    social_links_instagram: undefined,
    social_links_github: undefined,
    social_links_twitter: undefined,
    social_links_linkedin: undefined,
    notification_preferences_email: undefined,
    notification_preferences_push: undefined,
    notification_preferences_digest: undefined,
  };
}

// Add this function to map frontend data to database format
function mapFrontendToUser(userData: any) {
  console.log('Processing update data');
  
  // Extract nested objects and related data
  const { 
    social_links, 
    notification_preferences,
    // Keep these in the data instead of removing them
    // work_experience,
    // education,
    // certifications,
    // accolades,
    // endorsements,
    // featured_projects,
    // case_studies,
    ...rest 
  } = userData;

  // Flatten social links
  const flattenedSocialLinks = social_links ? {
    social_links_youtube: social_links.youtube || '',
    social_links_instagram: social_links.instagram || '',
    social_links_github: social_links.github || '',
    social_links_twitter: social_links.twitter || '',
    social_links_linkedin: social_links.linkedin || '',
  } : {};

  // Flatten notification preferences
  const flattenedNotificationPrefs = notification_preferences ? {
    notification_preferences_email: notification_preferences.email || false,
    notification_preferences_push: notification_preferences.push || false,
    notification_preferences_digest: notification_preferences.digest || false,
  } : {};

  // Convert numeric fields to the correct type
  const convertedData = {
    ...rest,
    // Convert string numbers to integers
    career_experience: rest.career_experience !== undefined ? 
      parseInt(rest.career_experience, 10) || 0 : undefined,
    social_media_followers: rest.social_media_followers !== undefined ? 
      parseInt(rest.social_media_followers, 10) || 0 : undefined,
  };

  // Return data with flattened fields and keeping related data
  return {
    ...convertedData,
    ...flattenedSocialLinks,
    ...flattenedNotificationPrefs,
  };
}

// Add interfaces for related data
interface WorkExperienceInput {
  title: string;
  company: string;
  years: string;
  media?: string | null;
}

interface EducationInput {
  degree: string;
  school: string;
  year: string;
  media?: string | null;
}

// ... similar interfaces for other related data ...

export async function getUserById(id: string) {
  try {
    const user = await prisma.users.findUnique({
      where: { id },
      include: {
        user_work_experience: true,
        user_education: true,
        user_certifications: true,
        user_accolades: true,
        user_endorsements: true,
        user_featured_projects: true,
        user_case_studies: true
      }
    });
    
    if (!user) return null;
    
    // Remove sensitive data
    const { password_hash, ...userWithoutPassword } = user;

    // Ensure proper image path is set based on display preference
    const processedUser = {
      ...userWithoutPassword,
      profile_image: userWithoutPassword.profile_image_display === 'url' 
        ? userWithoutPassword.profile_image_url
        : userWithoutPassword.profile_image_upload
    };
    
    // Map to frontend format
    return mapUserToFrontend(processedUser);
  } catch (error) {
    console.error('Error in getUserById:', error);
    throw error;
  }
}

export async function updateUser(id: string, data: any) {
  try {
    console.log('Updating user with ID:', id);
    console.log('Update data:', data);
    
    // Extract all related data before mapping
    const {
      work_experience,
      education,
      certifications,
      accolades,
      endorsements,
      featured_projects,
      case_studies,
      ...mainData
    } = data;

    // Map frontend data to database format for main user fields
    const dbData = mapFrontendToUser(mainData);
    
    // Handle image display preference
    if (dbData.profile_image_url && (!dbData.profile_image_display || dbData.profile_image_display === 'url')) {
      dbData.profile_image_display = 'url';
      // Keep legacy field in sync
      dbData.profile_image = dbData.profile_image_url;
    } else if (dbData.profile_image_upload && dbData.profile_image_display === 'upload') {
      // Keep legacy field in sync
      dbData.profile_image = dbData.profile_image_upload;
    }

    // Extract fields that shouldn't be directly updated
    const {
      password_hash,
      created_at,
      ...updateData
    } = dbData;

    // Add updated_at timestamp
    updateData.updated_at = new Date();
    
    console.log('Final update data for main user record:', updateData);
    
    // Start a transaction to update the user and related data
    const result = await prisma.transaction(async (tx) => {
      // Update the main user record
      const updatedUser = await tx.users.update({
        where: { id },
        data: updateData,
      });

      // Update work experience
      if (work_experience?.length > 0) {
        await tx.user_work_experience.deleteMany({
          where: { user_id: id }
        });
        
        await tx.user_work_experience.createMany({
          data: work_experience.map((exp: WorkExperienceInput) => ({
            user_id: id,
            title: exp.title || '',
            company: exp.company || '',
            years: exp.years || '',
            media: exp.media || null
          }))
        });
      }

      // Update education
      if (education) {
        await tx.user_education.deleteMany({
          where: { user_id: id }
        });
        
        if (education.length > 0) {
          await tx.user_education.createMany({
            data: education.map(edu => ({
              user_id: id,
              degree: edu.degree || '',
              school: edu.school || '',
              year: edu.year || '',
              media: edu.media || null
            }))
          });
        }
      }

      // Update certifications
      if (certifications) {
        await tx.user_certifications.deleteMany({
          where: { user_id: id }
        });
        
        if (certifications.length > 0) {
          await tx.user_certifications.createMany({
            data: certifications.map(cert => ({
              user_id: id,
              name: cert.name || '',
              issuer: cert.issuer || '',
              year: cert.year || '',
              media: cert.media || null
            }))
          });
        }
      }

      // Update accolades
      if (accolades) {
        await tx.user_accolades.deleteMany({
          where: { user_id: id }
        });
        
        if (accolades.length > 0) {
          await tx.user_accolades.createMany({
            data: accolades.map(accolade => ({
              user_id: id,
              title: accolade.title || '',
              issuer: accolade.issuer || '',
              year: accolade.year || '',
              media: accolade.media || null
            }))
          });
        }
      }

      // Update endorsements
      if (endorsements) {
        await tx.user_endorsements.deleteMany({
          where: { user_id: id }
        });
        
        if (endorsements.length > 0) {
          await tx.user_endorsements.createMany({
            data: endorsements.map(endorsement => ({
              user_id: id,
              name: endorsement.name || '',
              position: endorsement.position || '',
              company: endorsement.company || '',
              text: endorsement.text || '',
              media: endorsement.media || null
            }))
          });
        }
      }

      // Update featured projects
      if (featured_projects) {
        await tx.user_featured_projects.deleteMany({
          where: { user_id: id }
        });
        
        if (featured_projects.length > 0) {
          await tx.user_featured_projects.createMany({
            data: featured_projects.map(project => ({
              user_id: id,
              title: project.title || '',
              description: project.description || '',
              url: project.url || '',
              media: project.media || null
            }))
          });
        }
      }

      // Update case studies
      if (case_studies) {
        await tx.user_case_studies.deleteMany({
          where: { user_id: id }
        });
        
        if (case_studies.length > 0) {
          await tx.user_case_studies.createMany({
            data: case_studies.map(study => ({
              user_id: id,
              title: study.title || '',
              description: study.description || '',
              url: study.url || '',
              media: study.media || null
            }))
          });
        }
      }

      // Fetch the updated user with all related data
      return await tx.users.findUnique({
        where: { id },
        include: {
          user_work_experience: true,
          user_education: true,
          user_certifications: true,
          user_accolades: true,
          user_endorsements: true,
          user_featured_projects: true,
          user_case_studies: true
        }
      });
    });

    console.log('User updated successfully');
    
    // Remove sensitive data
    const { password_hash: _, ...userWithoutPassword } = result;
    
    // Map to frontend format
    return mapUserToFrontend(userWithoutPassword);
  } catch (error) {
    console.error('Error in updateUser:', error);
    throw error;
  }
}

<<<<<<< HEAD
export const updateUserProfile = async (userId: string, data: any) => {
  try {
    console.log('Service: Updating user profile with data:', data);
    
    // Validate userId
    if (!userId) {
      throw new Error('User ID is required');
    }

    // First check if user exists
    const existingUser = await prisma.users.findUnique({
      where: { id: userId }
    });

    if (!existingUser) {
      throw new Error('User not found');
    }

    // Define allowed fields to update
    const allowedFields = [
      'username',
      'email',
      'bio',
      'user_type',
      'profile_image_url',
      'profile_image_upload'
    ];

    // Filter out any fields that aren't in our allowed list
    const filteredData = Object.keys(data)
      .filter(key => allowedFields.includes(key))
      .reduce((obj: any, key) => {
        obj[key] = data[key];
        return obj;
      }, {});

    // Add updated_at timestamp
    const updateData = {
      ...filteredData,
      updated_at: new Date()
    };

    console.log('Service: Filtered update data:', updateData);

    const updatedUser = await prisma.users.update({
      where: { id: userId },
      data: updateData,
      select: {
        id: true,
        username: true,
        email: true,
        bio: true,
        profile_image_url: true,
        profile_image_upload: true,
        user_type: true,
        created_at: true,
        updated_at: true
      }
    });

    console.log('Service: User updated successfully:', updatedUser);
    return updatedUser;
  } catch (error: any) {
    console.error('Service: Error updating user profile:', {
      error,
      message: error.message,
      code: error.code,
      meta: error?.meta
    });

    if (error.code === 'P2002') {
      throw new Error('A user with this email already exists');
    }

    throw error; // Let the controller handle other errors
  }
};

export const handleProfileImageUpload = async (userId: string, filePath: string) => {
  try {
    console.log('Service: Handling profile image upload:', { userId, filePath });
    
    // Get relative path for storage
    const relativePath = path.relative(
      path.join(__dirname, '../../uploads'),
      filePath
    );

    // Create full URL path for the image
    const fullPath = `/uploads/${relativePath.replace(/\\/g, '/')}`;  // Convert Windows paths to URL format

    console.log('Service: Image paths:', {
      relativePath,
      fullPath
    });

    // Update user with new image path
    const updatedUser = await prisma.users.update({
      where: { id: userId },
      data: {
        profile_image_upload: fullPath,  // Store the full URL path
        profile_image_url: null // Clear URL when upload is used
      }
    });

    console.log('Service: Profile image updated successfully:', updatedUser);
    return {
      path: fullPath,
      user: updatedUser
    };
  } catch (error) {
    console.error('Service: Error handling profile image upload:', error);
    throw new Error(`Failed to handle profile image upload: ${error.message}`);
  }
};
=======
export async function uploadProfileImage(id: string, file: Express.Multer.File) {
  try {
    // Store just the filename, not the full path
    const imagePath = file.filename;
    
    const updatedUser = await prisma.users.update({
      where: { id },
      data: {
        profile_image: imagePath,
        profile_image_upload: imagePath,
        profile_image_display: 'upload'
      }
    });
    
    return {
      path: imagePath,
      user: updatedUser
    };
  } catch (error) {
    console.error('Error uploading profile image:', error);
    throw error;
  }
}
>>>>>>> eadb1497

export async function getUserByEmail(email: string) {
  try {
    const user = await prisma.users.findUnique({
      where: { email },
      select: {
        id: true,
        username: true,
        email: true,
        password_hash: true,
        profile_image: true,
        bio: true,
        user_type: true,
        career_title: true,
        created_at: true,
        updated_at: true,
        likes_count: true,
        follows_count: true,
        watches_count: true
        // Remove featured field for now
      }
    });
    return user;
  } catch (error) {
    console.error('Error in getUserByEmail:', error);
    throw error;
  }
}

export async function createUser(userData: { username: string; email: string; password_hash: string }) {
  try {
    const now = new Date();
    
    const user = await prisma.users.create({
      data: {
        ...userData,
        created_at: now,
        updated_at: now,
        profile_image: '/placeholder.svg', // Default profile image
        bio: '',
        user_type: 'user',
      },
    });
    
    // Map to frontend format
    return mapUserToFrontend(user);
  } catch (error) {
    console.error('Error in createUser:', error);
    throw error;
  }
}

/**
 * Get all content liked by a user
 */
export const getUserLikedContent = async (
  userId: string,
  contentTypes: string[],
  page: number,
  limit: number
) => {
  console.log(`[USER SERVICE] Getting liked content for user=${userId}, types=${contentTypes.join(',')}, page=${page}, limit=${limit}`);
  
  // Calculate pagination
  const skip = (page - 1) * limit;
  
  // Initialize results object
  const results: any = {
    posts: [],
    articles: [],
    projects: []
  };
  
  // Get total counts for pagination
  const totalCounts: any = {};
  
  // Process each content type if requested
  const promises = [];
  
  if (contentTypes.includes('posts')) {
    promises.push(
      (async () => {
        // Get liked post IDs
        const likedPosts = await prisma.likes.findMany({
          where: {
            user_id: userId,
            entity_type: 'post'
          },
          select: {
            entity_id: true
          }
        });
        
        const postIds = likedPosts.map(like => like.entity_id);
        
        // Get total count
        totalCounts.posts = postIds.length;
        
        // Skip if no liked posts
        if (postIds.length === 0) {
          results.posts = [];
          return;
        }
        
        // Get post data with pagination
        const posts = await prisma.posts.findMany({
          where: {
            id: { in: postIds }
          },
          include: {
            users: {
              select: {
                id: true,
                username: true,
                avatar_url: true
              }
            }
          },
          orderBy: {
            created_at: 'desc'
          },
          skip,
          take: limit
        });
        
        results.posts = posts;
      })()
    );
  }
  
  if (contentTypes.includes('articles')) {
    promises.push(
      (async () => {
        // Get liked article IDs
        const likedArticles = await prisma.likes.findMany({
          where: {
            user_id: userId,
            entity_type: 'article'
          },
          select: {
            entity_id: true
          }
        });
        
        const articleIds = likedArticles.map(like => like.entity_id);
        
        // Get total count
        totalCounts.articles = articleIds.length;
        
        // Skip if no liked articles
        if (articleIds.length === 0) {
          results.articles = [];
          return;
        }
        
        // Get article data with pagination
        const articles = await prisma.articles.findMany({
          where: {
            id: { in: articleIds }
          },
          include: {
            users: {
              select: {
                id: true,
                username: true,
                avatar_url: true
              }
            }
          },
          orderBy: {
            created_at: 'desc'
          },
          skip,
          take: limit
        });
        
        results.articles = articles;
      })()
    );
  }
  
  if (contentTypes.includes('projects')) {
    promises.push(
      (async () => {
        // Get liked project IDs
        const likedProjects = await prisma.likes.findMany({
          where: {
            user_id: userId,
            entity_type: 'project'
          },
          select: {
            entity_id: true
          }
        });
        
        const projectIds = likedProjects.map(like => like.entity_id);
        
        // Get total count
        totalCounts.projects = projectIds.length;
        
        // Skip if no liked projects
        if (projectIds.length === 0) {
          results.projects = [];
          return;
        }
        
        // Get project data with pagination
        const projects = await prisma.projects.findMany({
          where: {
            id: { in: projectIds }
          },
          include: {
            users: {
              select: {
                id: true,
                username: true,
                avatar_url: true
              }
            }
          },
          orderBy: {
            created_at: 'desc'
          },
          skip,
          take: limit
        });
        
        results.projects = projects;
      })()
    );
  }
  
  // Wait for all queries to complete
  await Promise.all(promises);
  
  // Calculate total items and pages
  const totalItems = Object.values(totalCounts).reduce<number>((sum, count) => 
    sum + (typeof count === 'number' ? count : 0), 0
  );
  const totalPages = Math.ceil(totalItems / limit) || 1;
  
  console.log(`[USER SERVICE] Found ${totalItems} liked items across ${Object.keys(totalCounts).length} content types`);
  
  return {
    results,
    page,
    totalPages,
    totalItems
  };
};

/**
 * Get user interactions (likes, follows, watches) with filtering
 */
export const getUserInteractions = async (
  userId: string,
  contentTypes: string[],
  interactionTypes: string[],
  page: number,
  limit: number
) => {
  console.log(`[USER SERVICE] Getting interactions for user ${userId}`);
  console.log(`[USER SERVICE] Content types: ${contentTypes.join(', ')}`);
  console.log(`[USER SERVICE] Interaction types: ${interactionTypes.join(', ')}`);
  
  // Initialize results and counts
  const results: any = {
    users: [],
    projects: [],
    posts: [],
    articles: []
  };
  
  const counts: any = {
    users: 0,
    projects: 0,
    posts: 0,
    articles: 0
  };
  
  // Calculate pagination
  const skip = (page - 1) * limit;
  
  // Process each interaction type if requested
  const promises = [];
  
  // Process likes if requested
  if (interactionTypes.includes('likes')) {
    if (contentTypes.includes('users')) {
      promises.push(
        (async () => {
          // Get liked user IDs
          const likedUsers = await prisma.likes.findMany({
            where: {
              user_id: userId,
              entity_type: 'user'
            },
            select: {
              entity_id: true
            }
          });
          
          const userIds = likedUsers.map(like => like.entity_id);
          
          // Get total count
          counts.users += userIds.length;
          
          // Skip if no liked users
          if (userIds.length === 0) return;
          
          // Get user data with pagination
          const users = await prisma.users.findMany({
            where: {
              id: { in: userIds }
            },
            select: {
              id: true,
              username: true,
              profile_image: true,
              bio: true,
              user_type: true,
              career_title: true,
              followers_count: true
            },
            skip,
            take: limit
          });
          
          // Add interaction flags
          const usersWithFlags = users.map(user => ({
            ...user,
            interactionType: 'like'
          }));
          
          results.users = [...results.users, ...usersWithFlags];
        })()
      );
    }
    
    if (contentTypes.includes('posts')) {
      promises.push(
        (async () => {
          // Get liked post IDs
          const likedPosts = await prisma.likes.findMany({
            where: {
              user_id: userId,
              entity_type: 'post'
            },
            select: {
              entity_id: true
            }
          });
          
          const postIds = likedPosts.map(like => like.entity_id);
          
          // Get total count
          counts.posts += postIds.length;
          
          // Skip if no liked posts
          if (postIds.length === 0) return;
          
          // Get post data with pagination
          const posts = await prisma.posts.findMany({
            where: {
              id: { in: postIds }
            },
            include: {
              users: {
                select: {
                  id: true,
                  username: true,
                  profile_image: true
                }
              }
            },
            orderBy: {
              created_at: 'desc'
            },
            skip,
            take: limit
          });
          
          // Add interaction flags
          const postsWithFlags = posts.map(post => ({
            ...post,
            interactionType: 'like'
          }));
          
          results.posts = [...results.posts, ...postsWithFlags];
        })()
      );
    }
    
    if (contentTypes.includes('articles')) {
      promises.push(
        (async () => {
          // Get liked article IDs
          const likedArticles = await prisma.likes.findMany({
            where: {
              user_id: userId,
              entity_type: 'article'
            },
            select: {
              entity_id: true
            }
          });
          
          const articleIds = likedArticles.map(like => like.entity_id);
          
          // Get total count
          counts.articles += articleIds.length;
          
          // Skip if no liked articles
          if (articleIds.length === 0) return;
          
          // Get article data with pagination
          const articles = await prisma.articles.findMany({
            where: {
              id: { in: articleIds }
            },
            include: {
              users: {
                select: {
                  id: true,
                  username: true,
                  profile_image: true
                }
              }
            },
            orderBy: {
              created_at: 'desc'
            },
            skip,
            take: limit
          });
          
          // Add interaction flags
          const articlesWithFlags = articles.map(article => ({
            ...article,
            interactionType: 'like'
          }));
          
          results.articles = [...results.articles, ...articlesWithFlags];
        })()
      );
    }
    
    if (contentTypes.includes('projects')) {
      promises.push(
        (async () => {
          // Get liked project IDs
          const likedProjects = await prisma.likes.findMany({
            where: {
              user_id: userId,
              entity_type: 'project'
            },
            select: {
              entity_id: true
            }
          });
          
          const projectIds = likedProjects.map(like => like.entity_id);
          
          // Get total count
          counts.projects += projectIds.length;
          
          // Skip if no liked projects
          if (projectIds.length === 0) return;
          
          // Get project data with pagination
          const projects = await prisma.projects.findMany({
            where: {
              id: { in: projectIds }
            },
            include: {
              users: {
                select: {
                  id: true,
                  username: true,
                  profile_image: true
                }
              }
            },
            orderBy: {
              created_at: 'desc'
            },
            skip,
            take: limit
          });
          
          // Add interaction flags
          const projectsWithFlags = projects.map(project => ({
            ...project,
            interactionType: 'like'
          }));
          
          results.projects = [...results.projects, ...projectsWithFlags];
        })()
      );
    }
  }
  
  // Process follows if requested
  if (interactionTypes.includes('follows')) {
    if (contentTypes.includes('users')) {
      promises.push(
        (async () => {
          // Get followed user IDs
          const followedUsers = await prisma.follows.findMany({
            where: {
              user_id: userId,
              entity_type: 'user'
            },
            select: {
              entity_id: true
            }
          });
          
          const userIds = followedUsers.map(follow => follow.entity_id);
          
          // Get total count
          counts.users += userIds.length;
          
          // Skip if no followed users
          if (userIds.length === 0) return;
          
          // Get user data with pagination
          const users = await prisma.users.findMany({
            where: {
              id: { in: userIds }
            },
            select: {
              id: true,
              username: true,
              profile_image: true,
              bio: true,
              user_type: true,
              career_title: true,
              followers_count: true
            },
            skip,
            take: limit
          });
          
          // Add interaction flags
          const usersWithFlags = users.map(user => ({
            ...user,
            interactionType: 'follow'
          }));
          
          results.users = [...results.users, ...usersWithFlags];
        })()
      );
    }
    
    if (contentTypes.includes('projects')) {
      promises.push(
        (async () => {
          // Get followed project IDs
          const followedProjects = await prisma.follows.findMany({
            where: {
              user_id: userId,
              entity_type: 'project'
            },
            select: {
              entity_id: true
            }
          });
          
          const projectIds = followedProjects.map(follow => follow.entity_id);
          
          // Get total count
          counts.projects += projectIds.length;
          
          // Skip if no followed projects
          if (projectIds.length === 0) return;
          
          // Get project data with pagination
          const projects = await prisma.projects.findMany({
            where: {
              id: { in: projectIds }
            },
            include: {
              users: {
                select: {
                  id: true,
                  username: true,
                  profile_image: true
                }
              }
            },
            orderBy: {
              created_at: 'desc'
            },
            skip,
            take: limit
          });
          
          // Add interaction flags
          const projectsWithFlags = projects.map(project => ({
            ...project,
            interactionType: 'follow'
          }));
          
          results.projects = [...results.projects, ...projectsWithFlags];
        })()
      );
    }
    
    if (contentTypes.includes('articles')) {
      promises.push(
        (async () => {
          // Get followed article IDs
          const followedArticles = await prisma.follows.findMany({
            where: {
              user_id: userId,
              entity_type: 'article'
            },
            select: {
              entity_id: true
            }
          });
          
          const articleIds = followedArticles.map(follow => follow.entity_id);
          
          // Get total count
          counts.articles += articleIds.length;
          
          // Skip if no followed articles
          if (articleIds.length === 0) return;
          
          // Get article data with pagination
          const articles = await prisma.articles.findMany({
            where: {
              id: { in: articleIds }
            },
            include: {
              users: {
                select: {
                  id: true,
                  username: true,
                  profile_image: true
                }
              }
            },
            orderBy: {
              created_at: 'desc'
            },
            skip,
            take: limit
          });
          
          // Add interaction flags
          const articlesWithFlags = articles.map(article => ({
            ...article,
            interactionType: 'follow'
          }));
          
          results.articles = [...results.articles, ...articlesWithFlags];
        })()
      );
    }
  }
  
  // Process watches if requested
  if (interactionTypes.includes('watches')) {
    if (contentTypes.includes('projects')) {
      promises.push(
        (async () => {
          // Get watched project IDs
          const watchedProjects = await prisma.watches.findMany({
            where: {
              user_id: userId,
              entity_type: 'project'
            },
            select: {
              entity_id: true
            }
          });
          
          const projectIds = watchedProjects.map(watch => watch.entity_id);
          
          // Get total count
          counts.projects += projectIds.length;
          
          // Skip if no watched projects
          if (projectIds.length === 0) return;
          
          // Get project data with pagination
          const projects = await prisma.projects.findMany({
            where: {
              id: { in: projectIds }
            },
            include: {
              users: {
                select: {
                  id: true,
                  username: true,
                  profile_image: true
                }
              }
            },
            orderBy: {
              created_at: 'desc'
            },
            skip,
            take: limit
          });
          
          // Add interaction flags
          const projectsWithFlags = projects.map(project => ({
            ...project,
            interactionType: 'watch'
          }));
          
          results.projects = [...results.projects, ...projectsWithFlags];
        })()
      );
    }
    
    if (contentTypes.includes('articles')) {
      promises.push(
        (async () => {
          // Get watched article IDs
          const watchedArticles = await prisma.watches.findMany({
            where: {
              user_id: userId,
              entity_type: 'article'
            },
            select: {
              entity_id: true
            }
          });
          
          const articleIds = watchedArticles.map(watch => watch.entity_id);
          
          // Get total count
          counts.articles += articleIds.length;
          
          // Skip if no watched articles
          if (articleIds.length === 0) return;
          
          // Get article data with pagination
          const articles = await prisma.articles.findMany({
            where: {
              id: { in: articleIds }
            },
            include: {
              users: {
                select: {
                  id: true,
                  username: true,
                  profile_image: true
                }
              }
            },
            orderBy: {
              created_at: 'desc'
            },
            skip,
            take: limit
          });
          
          // Add interaction flags
          const articlesWithFlags = articles.map(article => ({
            ...article,
            interactionType: 'watch'
          }));
          
          results.articles = [...results.articles, ...articlesWithFlags];
        })()
      );
    }
  }
  
  // Wait for all queries to complete
  await Promise.all(promises);
  
  // Calculate total items and pages
  const totalItems = Object.values(counts).reduce((sum: number, count: number) => sum + count, 0);
  const totalPages = Math.ceil(totalItems / limit) || 1;
  
  console.log(`[USER SERVICE] Found ${totalItems} interaction items across ${Object.keys(counts).length} content types`);
  
  return {
    results,
    counts,
    page,
    totalPages,
    totalItems
  };
};

// Get user's portfolio (content they created)
export async function getUserPortfolio(userId: string, options: {
  contentTypes: string[];
  page: number;
  limit: number;
  sortBy?: string;
  sortOrder?: 'asc' | 'desc';
}) {
  const { contentTypes, page, limit, sortBy = 'created_at', sortOrder = 'desc' } = options;
  const skip = (page - 1) * limit;
  
  console.log(`[USER SERVICE] Getting portfolio for user ${userId}`);
  console.log(`[USER SERVICE] Content types: ${contentTypes.join(', ')}`);
  console.log(`[USER SERVICE] Sort: ${sortBy} ${sortOrder}`);
  
  // Initialize results object
  const results: any = {
    posts: [],
    articles: [],
    projects: []
  };
  
  // Initialize counts
  let totalCount = 0;
  const counts = {
    posts: 0,
    articles: 0,
    projects: 0
  };
  
  // Process each content type in parallel
  const promises = [];
  
  // Process posts if requested
  if (contentTypes.includes('posts')) {
    promises.push(
      (async () => {
        try {
          // Get posts count
          counts.posts = await prisma.posts.count({
            where: { user_id: userId }
          });
          
          // Add to total count
          totalCount += counts.posts;
          
          console.log(`[USER SERVICE] Found ${counts.posts} posts for user ${userId}`);
          
          // Get posts data with pagination
          if (contentTypes.length === 1 || page === 1) {
            const posts = await prisma.posts.findMany({
              where: { user_id: userId },
              skip: contentTypes.length === 1 ? skip : 0,
              take: contentTypes.length === 1 ? limit : Math.min(limit, 10),
              orderBy: { [sortBy]: sortOrder },
              include: {
                users: {
                  select: {
                    id: true,
                    username: true,
                    profile_image: true
                  }
                }
              }
            });
            
            console.log(`[USER SERVICE] Retrieved ${posts.length} posts`);
            
            // Transform posts for API response
            results.posts = posts.map(post => ({
              id: post.id,
              title: post.title,
              content: post.content,
              created_at: post.created_at,
              likes_count: post.likes_count || 0,
              follows_count: post.follows_count || 0,
              watches_count: post.watches_count || 0,
              user: {
                id: post.users.id,
                username: post.users.username,
                profile_image: post.users.profile_image
              }
            }));
          }
        } catch (error) {
          console.error(`[USER SERVICE] Error getting posts: ${error}`);
        }
      })()
    );
  }
  
  // Process articles if requested
  if (contentTypes.includes('articles')) {
    promises.push(
      (async () => {
        // Get articles count
        counts.articles = await prisma.articles.count({
          where: { user_id: userId }
        });
        
        // Add to total count
        totalCount += counts.articles;
        
        // Get articles data with pagination
        if (contentTypes.length === 1 || page === 1) {
          const articles = await prisma.articles.findMany({
            where: { user_id: userId },
            skip: contentTypes.length === 1 ? skip : 0,
            take: contentTypes.length === 1 ? limit : Math.min(limit, 10),
            orderBy: { [sortBy]: sortOrder },
            include: {
              users: {
                select: {
                  id: true,
                  username: true,
                  profile_image: true
                }
              },
              article_sections: true
            }
          });
          
          // Transform articles for API response
          results.articles = articles.map(article => ({
            id: article.id,
            title: article.title,
            sections: article.article_sections,
            created_at: article.created_at,
            likes_count: article.likes_count || 0,
            follows_count: article.follows_count || 0,
            watches_count: article.watches_count || 0,
            user: {
              id: article.users.id,
              username: article.users.username,
              profile_image: article.users.profile_image
            }
          }));
        }
      })()
    );
  }
  
  // Process projects if requested
  if (contentTypes.includes('projects')) {
    promises.push(
      (async () => {
        // Get projects count
        counts.projects = await prisma.projects.count({
          where: { user_id: userId }
        });
        
        // Add to total count
        totalCount += counts.projects;
        
        // Get projects data with pagination
        if (contentTypes.length === 1 || page === 1) {
          const projects = await prisma.projects.findMany({
            where: { user_id: userId },
            skip: contentTypes.length === 1 ? skip : 0,
            take: contentTypes.length === 1 ? limit : Math.min(limit, 10),
            orderBy: { [sortBy]: sortOrder },
            include: {
              users: {
                select: {
                  id: true,
                  username: true,
                  profile_image: true
                }
              }
            }
          });
          
          // Transform projects for API response
          results.projects = projects.map(project => ({
            id: project.id,
            title: project.title,
            description: project.description,
            created_at: project.created_at,
            likes_count: project.likes_count || 0,
            follows_count: project.follows_count || 0,
            watches_count: project.watches_count || 0,
            user: {
              id: project.users.id,
              username: project.users.username,
              profile_image: project.users.profile_image
            }
          }));
        }
      })()
    );
  }
  
  // Wait for all queries to complete
  await Promise.all(promises);
  
  // Calculate total pages
  const totalPages = Math.ceil(totalCount / limit) || 1;
  
  console.log(`[USER SERVICE] Portfolio results: posts=${results.posts.length}, articles=${results.articles.length}, projects=${results.projects.length}`);
  console.log(`[USER SERVICE] Total items: ${totalCount}, Total pages: ${totalPages}`);
  
  return {
    results,
    counts,
    page,
    limit,
    totalPages
  };
} <|MERGE_RESOLUTION|>--- conflicted
+++ resolved
@@ -1,9 +1,4 @@
 import prisma from '../lib/prisma';
-import { PrismaClient } from '@prisma/client';
-import path from 'path';
-import fs from 'fs';
-
-const prismaClient = new PrismaClient();
 
 // Add this function to map database user to frontend format
 function mapUserToFrontend(user: any) {
@@ -189,7 +184,7 @@
     console.log('Final update data for main user record:', updateData);
     
     // Start a transaction to update the user and related data
-    const result = await prisma.transaction(async (tx) => {
+    const result = await prisma.$transaction(async (tx) => {
       // Update the main user record
       const updatedUser = await tx.users.update({
         where: { id },
@@ -356,123 +351,6 @@
   }
 }
 
-<<<<<<< HEAD
-export const updateUserProfile = async (userId: string, data: any) => {
-  try {
-    console.log('Service: Updating user profile with data:', data);
-    
-    // Validate userId
-    if (!userId) {
-      throw new Error('User ID is required');
-    }
-
-    // First check if user exists
-    const existingUser = await prisma.users.findUnique({
-      where: { id: userId }
-    });
-
-    if (!existingUser) {
-      throw new Error('User not found');
-    }
-
-    // Define allowed fields to update
-    const allowedFields = [
-      'username',
-      'email',
-      'bio',
-      'user_type',
-      'profile_image_url',
-      'profile_image_upload'
-    ];
-
-    // Filter out any fields that aren't in our allowed list
-    const filteredData = Object.keys(data)
-      .filter(key => allowedFields.includes(key))
-      .reduce((obj: any, key) => {
-        obj[key] = data[key];
-        return obj;
-      }, {});
-
-    // Add updated_at timestamp
-    const updateData = {
-      ...filteredData,
-      updated_at: new Date()
-    };
-
-    console.log('Service: Filtered update data:', updateData);
-
-    const updatedUser = await prisma.users.update({
-      where: { id: userId },
-      data: updateData,
-      select: {
-        id: true,
-        username: true,
-        email: true,
-        bio: true,
-        profile_image_url: true,
-        profile_image_upload: true,
-        user_type: true,
-        created_at: true,
-        updated_at: true
-      }
-    });
-
-    console.log('Service: User updated successfully:', updatedUser);
-    return updatedUser;
-  } catch (error: any) {
-    console.error('Service: Error updating user profile:', {
-      error,
-      message: error.message,
-      code: error.code,
-      meta: error?.meta
-    });
-
-    if (error.code === 'P2002') {
-      throw new Error('A user with this email already exists');
-    }
-
-    throw error; // Let the controller handle other errors
-  }
-};
-
-export const handleProfileImageUpload = async (userId: string, filePath: string) => {
-  try {
-    console.log('Service: Handling profile image upload:', { userId, filePath });
-    
-    // Get relative path for storage
-    const relativePath = path.relative(
-      path.join(__dirname, '../../uploads'),
-      filePath
-    );
-
-    // Create full URL path for the image
-    const fullPath = `/uploads/${relativePath.replace(/\\/g, '/')}`;  // Convert Windows paths to URL format
-
-    console.log('Service: Image paths:', {
-      relativePath,
-      fullPath
-    });
-
-    // Update user with new image path
-    const updatedUser = await prisma.users.update({
-      where: { id: userId },
-      data: {
-        profile_image_upload: fullPath,  // Store the full URL path
-        profile_image_url: null // Clear URL when upload is used
-      }
-    });
-
-    console.log('Service: Profile image updated successfully:', updatedUser);
-    return {
-      path: fullPath,
-      user: updatedUser
-    };
-  } catch (error) {
-    console.error('Service: Error handling profile image upload:', error);
-    throw new Error(`Failed to handle profile image upload: ${error.message}`);
-  }
-};
-=======
 export async function uploadProfileImage(id: string, file: Express.Multer.File) {
   try {
     // Store just the filename, not the full path
@@ -496,7 +374,6 @@
     throw error;
   }
 }
->>>>>>> eadb1497
 
 export async function getUserByEmail(email: string) {
   try {
