"use client"

import type React from "react"
import { useEffect, useState } from "react"
import { useParams, useNavigate } from 'react-router-dom'
import { useProfileForm } from '@/hooks/useProfileForm'
import PageSection from "@/components/sections/PageSection"
import CategorySection from "@/components/sections/CategorySection"
import TagInput from "./TagInput"
import ImageUpload from "./ImageUpload"
import { Button } from "@/components/ui/button"
import Layout from "@/components/layout/Layout"
import './ProfileEditForm.css'
<<<<<<< HEAD
import { Input } from '@/components/ui/input'
import { API_BASE_URL } from '@/api/config'
=======
import { API_URL } from '@/config'
>>>>>>> eadb1497

export default function ProfileEditForm() {
  const { id } = useParams<{ id: string }>()
  const navigate = useNavigate()
  
  // Check authentication
  useEffect(() => {
    const token = localStorage.getItem('token');
    const userId = localStorage.getItem('userId');
    
    if (!token || !userId) {
      navigate('/login');
      return;
    }
    
    // Ensure the user is editing their own profile
    if (id && id !== userId) {
      navigate(`/profile/${userId}/edit`);
      return;
    }
  }, [id, navigate]);
  
  const {
    formData,
    setFormData,
    loading,
    saving,
    error,
    success,
    handleInputChange,
    handleImageSelect,
    handleImageUrlChange,
    handleAddTag,
    handleRemoveTag,
    handleSubmit,
    handleDeleteFeaturedProject
  } = useProfileForm(id || localStorage.getItem('userId') || undefined)

  // Handle success - redirect to profile page
  useEffect(() => {
    if (success && id) {
      navigate(`/profile/${id}`);
    }
  }, [success, id, navigate])

  if (loading) {
    return (
      <Layout>
        <div className="profile-edit-container">
          <div className="form-section">Loading profile data...</div>
        </div>
      </Layout>
    );
  }

  // Add image toggle buttons
  const ImageToggleButtons = () => (
    <div className="flex items-center space-x-4 mb-6">
      <button
        type="button"
        className={`px-4 py-2 rounded transition-colors ${
          formData.profile_image_display === 'url' 
            ? 'bg-blue-500 text-white' 
            : 'bg-gray-200 hover:bg-gray-300'
        }`}
        onClick={() => setFormData(prev => ({ 
          ...prev, 
          profile_image_display: 'url',
          // Clear upload when switching to URL
          profile_image_upload: null 
        }))}
      >
        Use URL Image
      </button>
      <button
        type="button"
        className={`px-4 py-2 rounded transition-colors ${
          formData.profile_image_display === 'upload' 
            ? 'bg-blue-500 text-white' 
            : 'bg-gray-200 hover:bg-gray-300'
        }`}
        onClick={() => setFormData(prev => ({ 
          ...prev, 
          profile_image_display: 'upload',
          // Clear URL when switching to upload
          profile_image_url: '' 
        }))}
      >
        Use Uploaded Image
      </button>
    </div>
  );

  return (
  
      <div className="w-full">
        <form onSubmit={handleSubmit} className="profile-edit-container">
            <div>
            <div className="form-section">
              
              {error && (
                <div className="error-message">{error}</div>
              )}
              {success && (
                <div className="success-message">Profile updated successfully!</div>
              )}
          </div>

      {/* Profile Image Section */}
            <div className="form-section">
<<<<<<< HEAD
              <h2 className="section-title">Profile Image</h2>
              
              <div className="w-full flex flex-col items-center">
                {/* Image upload component */}
                <div className="w-full max-w-md flex flex-col items-center space-y-8">
                  <div className="w-full flex justify-center">
                    <ImageUpload 
                      onImageSelect={handleImageSelect} 
                      currentImage={
                        formData.profile_image_url || 
                        (formData.profile_image_upload ? `${API_BASE_URL}${formData.profile_image_upload}` : null)
                      }
                      maxSize={10 * 1024 * 1024}
                      accept="image/*"
                      ariaLabel="Upload profile image"
                    />
                  </div>
                  
                  {/* Image URL input */}
                  <div className="w-full">
                    <label className="form-label block mb-2" htmlFor="profile_image_url">
                      Or use image URL
                    </label>
                    <input
                      type="url"
                      id="profile_image_url"
                      name="profile_image_url"
                      value={formData.profile_image_url || ''}
                      onChange={(e) => handleImageUrlChange(e.target.value)}
                      placeholder="https://example.com/image.jpg"
                      className="form-input w-full px-3 py-2 border rounded"
                      disabled={false}
                    />
                  </div>
                </div>
              </div>
            </div>

      {/* Basic Information */}
            <div className="form-section">
              <h2 className="section-title">Basic Information</h2>
              
              {/* Form fields with increased top margin */}
              <div className="form-grid mt-12">
=======
              <h2 className="section-title">Basic Information</h2>
              <div className="image-upload-container">
                <ImageToggleButtons />
              </div>

              {formData.profile_image_display === 'url' ? (
                <div className="mb-4">
                  <label className="block text-sm font-medium text-gray-700">
                    Image URL
                  </label>
                  <input
                    type="url"
                    name="profile_image_url"
                    value={formData.profile_image_url}
                    onChange={(e) => setFormData(prev => ({
                      ...prev,
                      profile_image_url: e.target.value
                    }))}
                    className="mt-1 block w-full rounded-md border-gray-300 shadow-sm focus:border-blue-500 focus:ring-blue-500"
                    placeholder="https://example.com/image.jpg"
                  />
                </div>
              ) : (
                <ImageUpload 
                  onImageSelect={handleImageSelect}
                  currentImage={
                    formData.profile_image_upload 
                      ? `${API_URL.replace('/api', '')}/uploads/${formData.profile_image_upload}`
                      : null
                  }
                />
              )}
              
              {/* Preview current image */}
              {(formData.profile_image_url || formData.profile_image_upload) && (
                <div className="mt-4">
                  <img
                    src={
                      formData.profile_image_display === 'url'
                        ? formData.profile_image_url
                        : formData.profile_image_upload
                          ? `${API_URL.replace('/api', '')}/uploads/${formData.profile_image_upload}`
                          : '/placeholder.svg'
                    }
                    alt="Profile preview"
                    className="w-32 h-32 object-cover rounded-lg"
                  />
                </div>
              )}

              {/* Add back the basic user information fields */}
              <div className="form-grid">
>>>>>>> eadb1497
                <div className="form-group">
                  <label className="form-label" htmlFor="username">Username</label>
                  <input
                    type="text"
                    id="username"
                    name="username"
                    value={formData.username}
                    onChange={handleInputChange}
                    className="form-input"
                  />
                </div>
                
                <div className="form-group">
                  <label className="form-label" htmlFor="email">Email</label>
                  <input
                    type="email"
                    id="email"
                    name="email"
                    value={formData.email}
                    onChange={handleInputChange}
                    className="form-input"
                  />
                </div>

                <div className="form-group">
                  <label className="form-label" htmlFor="bio">Bio</label>
                  <textarea
                    id="bio"
                    name="bio"
                    value={formData.bio}
                    onChange={handleInputChange}
                    rows={4}
                    className="form-input"
                  />
                </div>
                
                <div className="form-group">
                  <label className="form-label" htmlFor="user_type">User Type</label>
                  <select
                    id="user_type"
                    name="user_type"
                    value={formData.user_type}
                    onChange={handleInputChange}
                    className="form-input"
                  >
                    <option value="">Select user type...</option>
                    <option value="creator">Creator</option>
                    <option value="brand">Brand</option>
                    <option value="freelancer">Freelancer</option>
                    <option value="contractor">Contractor</option>
                  </select>
                </div>
              </div>
            </div>

      {/* Professional Information */}
            <div className="form-section">
              <h2 className="section-title">Professional Information</h2>
              <div className="form-grid">
                {/* Career Details */}
              <div>
                  <h3 className="section-title">Career Details</h3>
                  <div className="form-group">
                    <label className="form-label" htmlFor="career_title">Career Title</label>
                <input
                  type="text"
                  id="career_title"
                  name="career_title"
                  value={formData.career_title}
                  onChange={handleInputChange}
                    className="form-input"
                />
            </div>

                <div className="form-group">
                  <label className="form-label" htmlFor="career_experience">Career Experience (Years)</label>
                <input
                  type="number"
                  id="career_experience"
                  name="career_experience"
                  value={formData.career_experience}
                  onChange={handleInputChange}
                    className="form-input"
                />
            </div>
            </div>

                {/* Social Media Details */}
              <div>
                  <h3 className="section-title">Social Media</h3>
                  <div className="form-group">
                    <label className="form-label" htmlFor="social_media_handle">Handle</label>
                <input
                  type="text"
                  id="social_media_handle"
                  name="social_media_handle"
                  value={formData.social_media_handle}
                  onChange={handleInputChange}
                    className="form-input"
                />
              </div>

                  <div className="form-group">
                    <label className="form-label" htmlFor="social_media_followers">Followers</label>
                <input
                  type="number"
                  id="social_media_followers"
                  name="social_media_followers"
                  value={formData.social_media_followers}
                  onChange={handleInputChange}
                    className="form-input"
                />
              </div>
            </div>
        </div>

          {/* Add Professional Affiliation and Contract Specifications */}
          <div className="form-grid mt-6">
            {/* Professional Affiliation */}
              <div>
              <h3 className="section-title">Professional Affiliation</h3>
              <div className="form-group">
                <label className="form-label" htmlFor="company">Company</label>
                <input
                  type="text"
                  id="company"
                  name="company"
                  value={formData.company}
                  onChange={handleInputChange}
                    className="form-input"
                />
              </div>
              <div className="form-group">
                <label className="form-label" htmlFor="company_location">Company Location</label>
                <input
                  type="text"
                  id="company_location"
                  name="company_location"
                  value={formData.company_location}
                  onChange={handleInputChange}
                    className="form-input"
                />
              </div>
              <div className="form-group">
                <label className="form-label" htmlFor="company_website">Company Website</label>
                <input
                  type="url"
                  id="company_website"
                  name="company_website"
                  value={formData.company_website}
                  onChange={handleInputChange}
                    className="form-input"
                  placeholder="https://..."
                />
              </div>
            </div>

            {/* Contract Specifications */}
              <div>
              <h3 className="section-title">Contract Specifications</h3>
              <div className="form-group">
                <label className="form-label" htmlFor="contract_type">Contract Type</label>
                <select
                  id="contract_type"
                  name="contract_type"
                  value={formData.contract_type}
                  onChange={handleInputChange}
                    className="form-input"
                >
                  <option value="">Select contract type...</option>
                  <option value="full-time">Full Time</option>
                  <option value="part-time">Part Time</option>
                  <option value="contract">Contract</option>
                  <option value="freelance">Freelance</option>
                </select>
              </div>
              <div className="form-group">
                <label className="form-label" htmlFor="contract_duration">Contract Duration</label>
                <input
                  type="text"
                  id="contract_duration"
                  name="contract_duration"
                  value={formData.contract_duration}
                  onChange={handleInputChange}
                    className="form-input"
                  placeholder="e.g., 6 months, 1 year"
                />
              </div>
              <div className="form-group">
                <label className="form-label" htmlFor="contract_rate">Contract Rate</label>
                <input
                  type="text"
                  id="contract_rate"
                  name="contract_rate"
                  value={formData.contract_rate}
                  onChange={handleInputChange}
                    className="form-input"
                  placeholder="e.g., $50/hour, $5000/month"
                />
              </div>
            </div>
        </div>
        </div>

      {/* Availability & Work Preferences */}
            <div className="form-section">
              <h2 className="section-title">Availability & Work Preferences</h2>
              <div className="form-grid">
                {/* Availability */}
              <div>
                  <h3 className="section-title">Availability</h3>
                  <div className="form-group">
                    <label className="form-label" htmlFor="availability_status">Availability Status</label>
                <select
                  id="availability_status"
                  name="availability_status"
                  value={formData.availability_status}
                  onChange={handleInputChange}
                    className="form-input"
                >
                  <option value="">Select availability...</option>
                  <option value="available">Available</option>
                  <option value="busy">Busy</option>
                  <option value="not_available">Not Available</option>
                </select>
              </div>
                  <div className="form-group">
                    <label className="form-label" htmlFor="preferred_work_type">Preferred Work Type</label>
                <select
                  id="preferred_work_type"
                  name="preferred_work_type"
                  value={formData.preferred_work_type}
                  onChange={handleInputChange}
                    className="form-input"
                >
                  <option value="">Select work type...</option>
                  <option value="part_time_employment">Part Time Employment</option>
                  <option value="full_time_employment">Full Time Employment</option>
                  <option value="contract_work">Contract Work</option>
                  <option value="brand_partnership">Brand Partnership</option>
                  <option value="collaboration">Collaboration</option>
                  <option value="connection">Connection</option>
                </select>
              </div>
            </div>

                {/* Compensation */}
              <div>
                  <h3 className="section-title">Compensation</h3>
                  <div className="form-group">
                    <label className="form-label" htmlFor="standard_service_rate">Standard Service Rate</label>
                <input
                  type="text"
                  id="standard_service_rate"
                  name="standard_service_rate"
                  value={formData.standard_service_rate}
                  onChange={handleInputChange}
                  placeholder="e.g. $100"
                    className="form-input"
                />
              </div>
                  <div className="form-group">
                    <label className="form-label" htmlFor="rate_range">General Rate Range</label>
                <input
                  type="text"
                  id="rate_range"
                  name="rate_range"
                  value={formData.rate_range}
                  onChange={handleInputChange}
                  placeholder="e.g. $50-100"
                    className="form-input"
                />
              </div>
                  <div className="form-group">
                    <label className="form-label" htmlFor="standard_rate_type">Standard Rate Type</label>
                <select
                  id="standard_rate_type"
                  name="standard_rate_type"
                  value={formData.standard_rate_type}
                  onChange={handleInputChange}
                    className="form-input"
                >
                  <option value="">Select rate type...</option>
                  <option value="hourly">Hourly</option>
                  <option value="salary">Salary</option>
                  <option value="contract">Contract</option>
                  <option value="revenue_split">Revenue Split</option>
                  <option value="pro_bono">Pro Bono</option>
                </select>
              </div>
                  <div className="form-group">
                    <label className="form-label" htmlFor="compensation_type">Compensation Type</label>
                <select
                  id="compensation_type"
                  name="compensation_type"
                  value={formData.compensation_type}
                  onChange={handleInputChange}
                    className="form-input"
                >
                  <option value="">Select compensation type...</option>
                  <option value="usd">USD</option>
                  <option value="crypto">Crypto</option>
                  <option value="service_exchange">Service Exchange</option>
                  <option value="pro_bono">Pro Bono</option>
                </select>
              </div>
            </div>
        </div>
            </div>

      {/* Focus */}
            <div className="form-section">
              <h2 className="section-title">Focus</h2>
              <div className="form-grid">
                {/* Target Audience */}
                <div>
                  <h3 className="section-title">Target Audience</h3>
                  <div className="form-group">
              <TagInput
                label="Target Audience"
                tags={formData.target_audience}
                onAddTag={handleAddTag("target_audience")}
                onRemoveTag={handleRemoveTag("target_audience")}
                placeholder="Add target audience..."
              />
            </div>
                </div>

                {/* Solutions Offered */}
                <div>
                  <h3 className="section-title">Solutions Offered</h3>
                  <div className="form-group">
              <TagInput
                label="Solutions Offered"
                tags={formData.solutions_offered}
                onAddTag={handleAddTag("solutions_offered")}
                onRemoveTag={handleRemoveTag("solutions_offered")}
                placeholder="Add a solution..."
              />
            </div>
        </div>
              </div>
            </div>

      {/* Tags & Categories */}
            <div className="form-section">
              <h2 className="section-title">Tags & Categories</h2>
        <div className="space-y-6">
          <CategorySection title="Skills">
            <div className="w-full">
              <TagInput
                label="Skills"
                tags={formData.skills}
                onAddTag={handleAddTag("skills")}
                onRemoveTag={handleRemoveTag("skills")}
                placeholder="Add a skill..."
              />
            </div>
          </CategorySection>
          <CategorySection title="Expertise">
            <div className="w-full">
              <TagInput
                label="Expertise"
                tags={formData.expertise}
                onAddTag={handleAddTag("expertise")}
                onRemoveTag={handleRemoveTag("expertise")}
                placeholder="Add an area of expertise..."
              />
            </div>
          </CategorySection>
          <CategorySection title="Interest Tags">
            <div className="w-full">
              <TagInput
                label="Interest Tags"
                tags={formData.interest_tags}
                onAddTag={handleAddTag("interest_tags")}
                onRemoveTag={handleRemoveTag("interest_tags")}
                placeholder="Add an interest..."
              />
            </div>
          </CategorySection>

          <CategorySection title="Experience">
            <div className="w-full">
              <TagInput
                label="Experience Tags"
                tags={formData.experience_tags}
                onAddTag={handleAddTag("experience_tags")}
                onRemoveTag={handleRemoveTag("experience_tags")}
                placeholder="Add experience..."
              />
            </div>
          </CategorySection>

          <CategorySection title="Education">
            <div className="w-full">
              <TagInput
                label="Education Tags"
                tags={formData.education_tags}
                onAddTag={handleAddTag("education_tags")}
                onRemoveTag={handleRemoveTag("education_tags")}
                placeholder="Add education..."
              />
            </div>
          </CategorySection>
        </div>
            </div>

      {/* Status */}
            <div className="form-section">
              <h2 className="section-title">Status</h2>
              <div className="form-grid">
          <CategorySection title="Work Status">
            <div className="w-full">
              <select
                id="work_status"
                name="work_status"
                value={formData.work_status}
                onChange={handleInputChange}
                      aria-label="Work Status"
                      className="form-input"
              >
                <option value="">Select work status...</option>
                <option value="full_time">Full Time</option>
                <option value="part_time">Part Time</option>
                <option value="freelance">Freelance</option>
                <option value="contract">Contract</option>
                <option value="looking">Looking for Work</option>
              </select>
            </div>
          </CategorySection>

          <CategorySection title="Seeking">
            <div className="w-full">
              <select
                id="seeking"
                name="seeking"
                value={formData.seeking}
                onChange={handleInputChange}
                      aria-label="Seeking"
                      className="form-input"
              >
                <option value="">Select what you're seeking...</option>
                <option value="full_time">Full Time Work</option>
                <option value="part_time">Part Time Work</option>
                <option value="freelance">Freelance Work</option>
                <option value="collaboration">Collaboration</option>
                <option value="networking">Networking</option>
              </select>
            </div>
          </CategorySection>
        </div>
            </div>

      {/* Contact & Availability */}
            <div className="form-section">
              <h2 className="section-title">Contact & Availability</h2>
              <div className="form-grid">
          <CategorySection title="Social Links">
            <div className="space-y-4 w-full">
              {Object.entries(formData.social_links).map(([platform, url]) => (
                      <div key={platform} className="form-group">
                        <label className="form-label capitalize" htmlFor={platform}>
                    {platform}
                  </label>
                  <input
                    type="url"
                    id={platform}
                    name={`social_links.${platform}`}
                    value={url}
                    onChange={(e) => {
                      setFormData((prev) => ({
                        ...prev,
                        social_links: {
                          ...prev.social_links,
                          [platform]: e.target.value,
                        },
                      }))
                    }}
                    placeholder={`Enter your ${platform} URL`}
                          className="form-input"
                  />
                </div>
              ))}
            </div>
          </CategorySection>
          <CategorySection title="Website Links">
            <div className="space-y-4 w-full">
              <button
                type="button"
                onClick={() => {
                  setFormData((prev) => ({
                    ...prev,
                    website_links: [...prev.website_links, ""],
                  }))
                }}
                      className="form-input"
              >
                Add Website Link
              </button>
              {formData.website_links.map((link, index) => (
                <div key={index} className="flex gap-2">
                  <input
                    type="url"
                    value={link}
                    onChange={(e) => {
                      const newLinks = [...formData.website_links]
                      newLinks[index] = e.target.value
                      setFormData((prev) => ({
                        ...prev,
                        website_links: newLinks,
                      }))
                    }}
                    placeholder="Enter website URL"
                          className="form-input"
                  />
                  <button
                    type="button"
                    onClick={() => {
                      setFormData((prev) => ({
                        ...prev,
                        website_links: prev.website_links.filter((_, i) => i !== index),
                      }))
                    }}
                          className="form-input"
                  >
                    Remove
                  </button>
                </div>
              ))}
            </div>
          </CategorySection>
        </div>
            </div>

      {/* Qualifications */}
            <div className="form-section">
              <h2 className="section-title">Qualifications</h2>
              <div className="form-grid">
          <CategorySection title="Work Experience">
            <div className="space-y-4 w-full">
              <button
                type="button"
                onClick={() => {
                  setFormData((prev) => ({
                    ...prev,
                    work_experience: [...prev.work_experience, { title: "", company: "", years: "", media: undefined }],
                  }))
                }}
                      className="form-input"
              >
                Add Work Experience
              </button>
              {formData.work_experience.map((exp, index) => (
                <div key={index} className="space-y-2 p-4 border rounded-md">
                  <input
                    type="text"
                    value={exp.title}
                    onChange={(e) => {
                      const newExp = [...formData.work_experience]
                      newExp[index] = { ...newExp[index], title: e.target.value }
                      setFormData((prev) => ({
                        ...prev,
                        work_experience: newExp,
                      }))
                    }}
                    placeholder="Job Title"
                          className="form-input"
                  />
                  <input
                    type="text"
                    value={exp.company}
                    onChange={(e) => {
                      const newExp = [...formData.work_experience]
                      newExp[index] = { ...newExp[index], company: e.target.value }
                      setFormData((prev) => ({
                        ...prev,
                        work_experience: newExp,
                      }))
                    }}
                    placeholder="Company"
                          className="form-input"
                  />
                  <input
                    type="text"
                    value={exp.years}
                    onChange={(e) => {
                      const newExp = [...formData.work_experience]
                      newExp[index] = { ...newExp[index], years: e.target.value }
                      setFormData((prev) => ({
                        ...prev,
                        work_experience: newExp,
                      }))
                    }}
                    placeholder="Years"
                          className="form-input"
                  />
                  <input
                    type="file"
                          id="work_experience_media"
                          aria-label="Work Experience Media"
                    onChange={(e) => {
                      const file = e.target.files?.[0]
                      if (file) {
                        const newExp = [...formData.work_experience]
                        newExp[index] = { ...newExp[index], media: file }
                        setFormData((prev) => ({
                          ...prev,
                          work_experience: newExp,
                        }))
                      }
                    }}
                    accept="image/*,video/*"
                          className="form-input"
                  />
                  <button
                    type="button"
                    onClick={() => {
                      setFormData((prev) => ({
                        ...prev,
                        work_experience: prev.work_experience.filter((_, i) => i !== index),
                      }))
                    }}
                          className="form-input"
                  >
                    Remove
                  </button>
                </div>
              ))}
            </div>
          </CategorySection>
          <CategorySection title="Education">
            <div className="space-y-4 w-full">
              <button
                type="button"
                onClick={() => {
                  setFormData((prev) => ({
                    ...prev,
                    education: [...prev.education, { degree: "", school: "", year: "", media: undefined }],
                  }))
                }}
                      className="form-input"
              >
                Add Education
              </button>
              {formData.education.map((edu, index) => (
                <div key={index} className="space-y-2 p-4 border rounded-md">
                  <input
                    type="text"
                    value={edu.degree}
                    onChange={(e) => {
                      const newEdu = [...formData.education]
                      newEdu[index] = { ...newEdu[index], degree: e.target.value }
                      setFormData((prev) => ({
                        ...prev,
                        education: newEdu,
                      }))
                    }}
                    placeholder="Degree"
                          className="form-input"
                  />
                  <input
                    type="text"
                    value={edu.school}
                    onChange={(e) => {
                      const newEdu = [...formData.education]
                      newEdu[index] = { ...newEdu[index], school: e.target.value }
                      setFormData((prev) => ({
                        ...prev,
                        education: newEdu,
                      }))
                    }}
                    placeholder="School"
                          className="form-input"
                  />
                  <input
                    type="text"
                    value={edu.year}
                    onChange={(e) => {
                      const newEdu = [...formData.education]
                      newEdu[index] = { ...newEdu[index], year: e.target.value }
                      setFormData((prev) => ({
                        ...prev,
                        education: newEdu,
                      }))
                    }}
                    placeholder="Year"
                          className="form-input"
                  />
                  <input
                    type="file"
                          id="education_media"
                          aria-label="Education Media"
                    onChange={(e) => {
                      const file = e.target.files?.[0]
                      if (file) {
                        const newEdu = [...formData.education]
                        newEdu[index] = { ...newEdu[index], media: file }
                        setFormData((prev) => ({
                          ...prev,
                          education: newEdu,
                        }))
                      }
                    }}
                    accept="image/*,video/*"
                          className="form-input"
                  />
                  <button
                    type="button"
                    onClick={() => {
                      setFormData((prev) => ({
                        ...prev,
                        education: prev.education.filter((_, i) => i !== index),
                      }))
                    }}
                          className="form-input"
                  >
                    Remove
                  </button>
                </div>
              ))}
            </div>
          </CategorySection>
        </div>
              <div className="form-grid mt-6">
          <CategorySection title="Certifications">
            <div className="space-y-4 w-full">
              <button
                type="button"
                onClick={() => {
                  setFormData((prev) => ({
                    ...prev,
                    certifications: [...prev.certifications, { name: "", issuer: "", year: "", media: undefined }],
                  }))
                }}
                      className="form-input"
              >
                Add Certification
              </button>
              {formData.certifications.map((cert, index) => (
                <div key={index} className="space-y-2 p-4 border rounded-md">
                  <input
                    type="text"
                    value={cert.name}
                    onChange={(e) => {
                      const newCerts = [...formData.certifications]
                      newCerts[index] = { ...newCerts[index], name: e.target.value }
                      setFormData((prev) => ({
                        ...prev,
                        certifications: newCerts,
                      }))
                    }}
                    placeholder="Certification Name"
                          className="form-input"
                  />
                  <input
                    type="text"
                    value={cert.issuer}
                    onChange={(e) => {
                      const newCerts = [...formData.certifications]
                      newCerts[index] = { ...newCerts[index], issuer: e.target.value }
                      setFormData((prev) => ({
                        ...prev,
                        certifications: newCerts,
                      }))
                    }}
                    placeholder="Issuer"
                          className="form-input"
                  />
                  <input
                    type="text"
                    value={cert.year}
                    onChange={(e) => {
                      const newCerts = [...formData.certifications]
                      newCerts[index] = { ...newCerts[index], year: e.target.value }
                      setFormData((prev) => ({
                        ...prev,
                        certifications: newCerts,
                      }))
                    }}
                    placeholder="Year"
                          className="form-input"
                  />
                  <input
                    type="file"
                          id="certification_media"
                          aria-label="Certification Media"
                    onChange={(e) => {
                      const file = e.target.files?.[0]
                      if (file) {
                        const newCerts = [...formData.certifications]
                        newCerts[index] = { ...newCerts[index], media: file }
                        setFormData((prev) => ({
                          ...prev,
                          certifications: newCerts,
                        }))
                      }
                    }}
                    accept="image/*,video/*"
                          className="form-input"
                  />
                  <button
                    type="button"
                    onClick={() => {
                      setFormData((prev) => ({
                        ...prev,
                        certifications: prev.certifications.filter((_, i) => i !== index),
                      }))
                    }}
                          className="form-input"
                  >
                    Remove
                  </button>
                </div>
              ))}
            </div>
          </CategorySection>
          <CategorySection title="Accolades">
            <div className="space-y-4 w-full">
              <button
                type="button"
                onClick={() => {
                  setFormData((prev) => ({
                    ...prev,
                    accolades: [...prev.accolades, { title: "", issuer: "", year: "", media: undefined }],
                  }))
                }}
                      className="form-input"
              >
                Add Accolade
              </button>
              {formData.accolades.map((accolade, index) => (
                <div key={index} className="space-y-2 p-4 border rounded-md">
                  <input
                    type="text"
                    value={accolade.title}
                    onChange={(e) => {
                      const newAccolades = [...formData.accolades]
                      newAccolades[index] = { ...newAccolades[index], title: e.target.value }
                      setFormData((prev) => ({
                        ...prev,
                        accolades: newAccolades,
                      }))
                    }}
                    placeholder="Accolade Title"
                          className="form-input"
                  />
                  <input
                    type="text"
                    value={accolade.issuer}
                    onChange={(e) => {
                      const newAccolades = [...formData.accolades]
                      newAccolades[index] = { ...newAccolades[index], issuer: e.target.value }
                      setFormData((prev) => ({
                        ...prev,
                        accolades: newAccolades,
                      }))
                    }}
                    placeholder="Issuer"
                          className="form-input"
                  />
                  <input
                    type="text"
                    value={accolade.year}
                    onChange={(e) => {
                      const newAccolades = [...formData.accolades]
                      newAccolades[index] = { ...newAccolades[index], year: e.target.value }
                      setFormData((prev) => ({
                        ...prev,
                        accolades: newAccolades,
                      }))
                    }}
                    placeholder="Year"
                          className="form-input"
                  />
                  <input
                    type="file"
                          id="accolade_media"
                          aria-label="Accolade Media"
                    onChange={(e) => {
                      const file = e.target.files?.[0]
                      if (file) {
                        const newAccolades = [...formData.accolades]
                        newAccolades[index] = { ...newAccolades[index], media: file }
                        setFormData((prev) => ({
                          ...prev,
                          accolades: newAccolades,
                        }))
                      }
                    }}
                    accept="image/*,video/*"
                          className="form-input"
                  />
                  <button
                    type="button"
                    onClick={() => {
                      setFormData((prev) => ({
                        ...prev,
                        accolades: prev.accolades.filter((_, i) => i !== index),
                      }))
                    }}
                          className="form-input"
                  >
                    Remove
                  </button>
                </div>
              ))}
            </div>
          </CategorySection>
          <CategorySection title="Endorsements">
            <div className="space-y-4 w-full">
              <button
                type="button"
                onClick={() => {
                  setFormData((prev) => ({
                    ...prev,
                    endorsements: [
                      ...prev.endorsements,
                      { name: "", position: "", company: "", text: "", media: undefined },
                    ],
                  }))
                }}
                      className="form-input"
              >
                Add Endorsement
              </button>
              {formData.endorsements.map((endorsement, index) => (
                <div key={index} className="space-y-2 p-4 border rounded-md">
                  <input
                    type="text"
                    value={endorsement.name}
                    onChange={(e) => {
                      const newEndorsements = [...formData.endorsements]
                      newEndorsements[index] = { ...newEndorsements[index], name: e.target.value }
                      setFormData((prev) => ({
                        ...prev,
                        endorsements: newEndorsements,
                      }))
                    }}
                    placeholder="Endorser Name"
                          className="form-input"
                  />
                  <input
                    type="text"
                    value={endorsement.position}
                    onChange={(e) => {
                      const newEndorsements = [...formData.endorsements]
                      newEndorsements[index] = { ...newEndorsements[index], position: e.target.value }
                      setFormData((prev) => ({
                        ...prev,
                        endorsements: newEndorsements,
                      }))
                    }}
                    placeholder="Endorser Position"
                          className="form-input"
                  />
                  <input
                    type="text"
                    value={endorsement.company}
                    onChange={(e) => {
                      const newEndorsements = [...formData.endorsements]
                      newEndorsements[index] = { ...newEndorsements[index], company: e.target.value }
                      setFormData((prev) => ({
                        ...prev,
                        endorsements: newEndorsements,
                      }))
                    }}
                    placeholder="Endorser Company"
                          className="form-input"
                  />
                  <textarea
                    value={endorsement.text}
                    onChange={(e) => {
                      const newEndorsements = [...formData.endorsements]
                      newEndorsements[index] = { ...newEndorsements[index], text: e.target.value }
                      setFormData((prev) => ({
                        ...prev,
                        endorsements: newEndorsements,
                      }))
                    }}
                    placeholder="Endorsement Text"
                    rows={3}
                          className="form-input"
                  />
                  <input
                    type="file"
                          id="endorsement_media"
                          aria-label="Endorsement Media"
                    onChange={(e) => {
                      const file = e.target.files?.[0]
                      if (file) {
                        const newEndorsements = [...formData.endorsements]
                        newEndorsements[index] = { ...newEndorsements[index], media: file }
                        setFormData((prev) => ({
                          ...prev,
                          endorsements: newEndorsements,
                        }))
                      }
                    }}
                    accept="image/*,video/*"
                          className="form-input"
                  />
                  <button
                    type="button"
                    onClick={() => {
                      setFormData((prev) => ({
                        ...prev,
                        endorsements: prev.endorsements.filter((_, i) => i !== index),
                      }))
                    }}
                          className="form-input"
                  >
                    Remove
                  </button>
                </div>
              ))}
            </div>
          </CategorySection>
        </div>
            </div>

      {/* Collaboration & Goals */}
            <div className="form-section">
              <h2 className="section-title">Collaboration & Goals</h2>
              <div className="form-grid">
                {/* Short Term Goals */}
              <div>
                  <h3 className="section-title">Short Term Goals</h3>
                  <div className="form-group">
                    <label className="form-label" htmlFor="short_term_goals">Short Term Goals</label>
                <textarea
                  id="short_term_goals"
                  name="short_term_goals"
                  value={formData.short_term_goals}
                  onChange={handleInputChange}
                  rows={4}
                      className="form-input"
                  placeholder="Enter your short term goals..."
                ></textarea>
              </div>
            </div>

                {/* Long Term Goals */}
              <div>
                  <h3 className="section-title">Long Term Goals</h3>
                  <div className="form-group">
                    <label className="form-label" htmlFor="long_term_goals">Long Term Goals</label>
                <textarea
                  id="long_term_goals"
                  name="long_term_goals"
                  value={formData.long_term_goals}
                  onChange={handleInputChange}
                  rows={4}
                      className="form-input"
                  placeholder="Enter your long term goals..."
                ></textarea>
              </div>
            </div>
        </div>
            </div>

      {/* Portfolio & Showcase */}
            <div className="form-section">
              <h2 className="section-title">Portfolio & Showcase</h2>
              <div className="form-grid">
                {/* Featured Projects */}
                <div>
                  <h3 className="section-title">Featured Projects</h3>
            <div className="space-y-4 w-full">
              <button
                type="button"
                onClick={() => {
                  setFormData((prev) => ({
                    ...prev,
                    featured_projects: [
                      ...prev.featured_projects,
                      { title: "", description: "", url: "", media: undefined },
                    ],
                  }))
                }}
                      className="form-input"
              >
                Add Featured Project
              </button>
              {formData.featured_projects.map((project, index) => (
                      <div key={project.id || index} className="space-y-2 p-4 border rounded-md">
                  <input
                    type="text"
                    value={project.title}
                    onChange={(e) => {
                      const newProjects = [...formData.featured_projects]
                      newProjects[index] = { ...newProjects[index], title: e.target.value }
                      setFormData((prev) => ({
                        ...prev,
                        featured_projects: newProjects,
                      }))
                    }}
                    placeholder="Project Title"
                          className="form-input"
                  />
                  <input
                    type="file"
                          id="featured_project_media"
                          aria-label="Featured Project Media"
                    onChange={(e) => {
                      const file = e.target.files?.[0]
                      if (file) {
                        const newProjects = [...formData.featured_projects]
                        newProjects[index] = { ...newProjects[index], media: file }
                        setFormData((prev) => ({
                          ...prev,
                          featured_projects: newProjects,
                        }))
                      }
                    }}
                    accept="image/*,video/*"
                          className="form-input"
                  />
                  <textarea
                    value={project.description}
                    onChange={(e) => {
                      const newProjects = [...formData.featured_projects]
                      newProjects[index] = { ...newProjects[index], description: e.target.value }
                      setFormData((prev) => ({
                        ...prev,
                        featured_projects: newProjects,
                      }))
                    }}
                    placeholder="Project Description"
                    rows={3}
                          className="form-input"
                  />
                  <input
                    type="url"
                    value={project.url}
                    onChange={(e) => {
                      const newProjects = [...formData.featured_projects]
                      newProjects[index] = { ...newProjects[index], url: e.target.value }
                      setFormData((prev) => ({
                        ...prev,
                        featured_projects: newProjects,
                      }))
                    }}
                    placeholder="Project URL"
                          className="form-input"
                  />
                  <button
                    type="button"
                          onClick={() => project.id ? 
                            handleDeleteFeaturedProject(project.id) : 
                            setFormData(prev => ({
                        ...prev,
                              featured_projects: prev.featured_projects.filter((_, i) => i !== index)
                      }))
                          }
                          className="form-input"
                  >
                    Remove
                  </button>
                </div>
              ))}
            </div>
                </div>

                {/* Case Studies */}
                <div>
                  <h3 className="section-title">Case Studies</h3>
            <div className="space-y-4 w-full">
              <button
                type="button"
                onClick={() => {
                  setFormData((prev) => ({
                    ...prev,
                    case_studies: [...prev.case_studies, { title: "", description: "", url: "", media: undefined }],
                  }))
                }}
                      className="form-input"
              >
                Add Case Study
              </button>
              {formData.case_studies.map((study, index) => (
                <div key={index} className="space-y-2 p-4 border rounded-md">
                  <input
                    type="text"
                    value={study.title}
                    onChange={(e) => {
                      const newStudies = [...formData.case_studies]
                      newStudies[index] = { ...newStudies[index], title: e.target.value }
                      setFormData((prev) => ({
                        ...prev,
                        case_studies: newStudies,
                      }))
                    }}
                    placeholder="Case Study Title"
                          className="form-input"
                  />
                  <input
                    type="file"
                          id="case_study_media"
                          aria-label="Case Study Media"
                    onChange={(e) => {
                      const file = e.target.files?.[0]
                      if (file) {
                        const newStudies = [...formData.case_studies]
                        newStudies[index] = { ...newStudies[index], media: file }
                        setFormData((prev) => ({
                          ...prev,
                          case_studies: newStudies,
                        }))
                      }
                    }}
                    accept="image/*,video/*"
                          className="form-input"
                  />
                  <textarea
                    value={study.description}
                    onChange={(e) => {
                      const newStudies = [...formData.case_studies]
                      newStudies[index] = { ...newStudies[index], description: e.target.value }
                      setFormData((prev) => ({
                        ...prev,
                        case_studies: newStudies,
                      }))
                    }}
                    placeholder="Case Study Description"
                    rows={3}
                          className="form-input"
                  />
                  <input
                    type="url"
                    value={study.url}
                    onChange={(e) => {
                      const newStudies = [...formData.case_studies]
                      newStudies[index] = { ...newStudies[index], url: e.target.value }
                      setFormData((prev) => ({
                        ...prev,
                        case_studies: newStudies,
                      }))
                    }}
                    placeholder="Case Study URL"
                          className="form-input"
                  />
                  <button
                    type="button"
                    onClick={() => {
                      setFormData((prev) => ({
                        ...prev,
                        case_studies: prev.case_studies.filter((_, i) => i !== index),
                      }))
                    }}
                          className="form-input"
                  >
                    Remove
                  </button>
                </div>
              ))}
            </div>
        </div>
              </div>
            </div>

      {/* Privacy & Notifications */}
            <div className="form-section">
              <h2 className="section-title">Privacy & Notifications</h2>
              <div className="form-grid">
                {/* Privacy Settings */}
              <div>
                  <h3 className="section-title">Privacy Settings</h3>
                  <div className="form-group">
                    <label className="form-label" htmlFor="profile_visibility">Profile Visibility</label>
                <select
                  id="profile_visibility"
                  name="profile_visibility"
                  value={formData.profile_visibility}
                  onChange={handleInputChange}
                    className="form-input"
                >
                  <option value="public">Public</option>
                  <option value="private">Private</option>
                  <option value="connections">Connections Only</option>
                </select>
              </div>
              <div className="flex items-center justify-center">
                <input
                  type="checkbox"
                  id="search_visibility"
                  name="search_visibility"
                  checked={formData.search_visibility}
                  onChange={handleInputChange}
                    className="form-input"
                />
                <label htmlFor="search_visibility" className="ml-2 block text-sm text-gray-900">
                  Visible in search results
                </label>
              </div>
            </div>

                {/* Notification Preferences */}
                <div>
                  <h3 className="section-title">Notification Preferences</h3>
            <div className="space-y-4 w-full">
              {Object.entries(formData.notification_preferences).map(([key, value]) => (
                <div key={key} className="flex items-center justify-center">
                  <input
                    type="checkbox"
                    id={`notification_${key}`}
                    checked={value}
                    onChange={(e) => {
                      setFormData((prev) => ({
                        ...prev,
                        notification_preferences: {
                          ...prev.notification_preferences,
                          [key]: e.target.checked,
                        },
                      }))
                    }}
                        className="form-input"
                  />
                  <label htmlFor={`notification_${key}`} className="ml-2 block text-sm text-gray-900 capitalize">
                    {key.replace("_", " ")} Notifications
                  </label>
                </div>
              ))}
            </div>
        </div>
              </div>
            </div>
          </div>
          <div className="form-section">
            <div className="flex items-center justify-center w-full">
              <Button 
          type="submit"
                disabled={saving}
                className="px-6 py-3 bg-indigo-600 text-white rounded-md hover:bg-indigo-700 focus:outline-none focus:ring-2 focus:ring-indigo-500 focus:ring-offset-2 w-full md:w-auto"
        >
                {saving ? 'Saving...' : 'Save Changes'}
              </Button>
            </div>
      </div>
    </form>
      </div>

  )
}
<|MERGE_RESOLUTION|>--- conflicted
+++ resolved
@@ -11,12 +11,7 @@
 import { Button } from "@/components/ui/button"
 import Layout from "@/components/layout/Layout"
 import './ProfileEditForm.css'
-<<<<<<< HEAD
-import { Input } from '@/components/ui/input'
-import { API_BASE_URL } from '@/api/config'
-=======
 import { API_URL } from '@/config'
->>>>>>> eadb1497
 
 export default function ProfileEditForm() {
   const { id } = useParams<{ id: string }>()
@@ -48,7 +43,6 @@
     success,
     handleInputChange,
     handleImageSelect,
-    handleImageUrlChange,
     handleAddTag,
     handleRemoveTag,
     handleSubmit,
@@ -125,54 +119,8 @@
               )}
           </div>
 
-      {/* Profile Image Section */}
-            <div className="form-section">
-<<<<<<< HEAD
-              <h2 className="section-title">Profile Image</h2>
-              
-              <div className="w-full flex flex-col items-center">
-                {/* Image upload component */}
-                <div className="w-full max-w-md flex flex-col items-center space-y-8">
-                  <div className="w-full flex justify-center">
-                    <ImageUpload 
-                      onImageSelect={handleImageSelect} 
-                      currentImage={
-                        formData.profile_image_url || 
-                        (formData.profile_image_upload ? `${API_BASE_URL}${formData.profile_image_upload}` : null)
-                      }
-                      maxSize={10 * 1024 * 1024}
-                      accept="image/*"
-                      ariaLabel="Upload profile image"
-                    />
-                  </div>
-                  
-                  {/* Image URL input */}
-                  <div className="w-full">
-                    <label className="form-label block mb-2" htmlFor="profile_image_url">
-                      Or use image URL
-                    </label>
-                    <input
-                      type="url"
-                      id="profile_image_url"
-                      name="profile_image_url"
-                      value={formData.profile_image_url || ''}
-                      onChange={(e) => handleImageUrlChange(e.target.value)}
-                      placeholder="https://example.com/image.jpg"
-                      className="form-input w-full px-3 py-2 border rounded"
-                      disabled={false}
-                    />
-                  </div>
-                </div>
-              </div>
-            </div>
-
       {/* Basic Information */}
             <div className="form-section">
-              <h2 className="section-title">Basic Information</h2>
-              
-              {/* Form fields with increased top margin */}
-              <div className="form-grid mt-12">
-=======
               <h2 className="section-title">Basic Information</h2>
               <div className="image-upload-container">
                 <ImageToggleButtons />
@@ -225,7 +173,6 @@
 
               {/* Add back the basic user information fields */}
               <div className="form-grid">
->>>>>>> eadb1497
                 <div className="form-group">
                   <label className="form-label" htmlFor="username">Username</label>
                   <input
